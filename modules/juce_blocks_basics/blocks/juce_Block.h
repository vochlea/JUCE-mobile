--- conflicted
+++ resolved
@@ -1,235 +1,221 @@
-/*
-  ==============================================================================
-
-   This file is part of the JUCE library.
-   Copyright (c) 2016 - ROLI Ltd.
-
-   Permission is granted to use this software under the terms of the ISC license
-   http://www.isc.org/downloads/software-support-policy/isc-license/
-
-   Permission to use, copy, modify, and/or distribute this software for any
-   purpose with or without fee is hereby granted, provided that the above
-   copyright notice and this permission notice appear in all copies.
-
-   THE SOFTWARE IS PROVIDED "AS IS" AND ISC DISCLAIMS ALL WARRANTIES WITH REGARD
-   TO THIS SOFTWARE INCLUDING ALL IMPLIED WARRANTIES OF MERCHANTABILITY AND
-   FITNESS. IN NO EVENT SHALL ISC BE LIABLE FOR ANY SPECIAL, DIRECT, INDIRECT,
-   OR CONSEQUENTIAL DAMAGES OR ANY DAMAGES WHATSOEVER RESULTING FROM LOSS OF
-   USE, DATA OR PROFITS, WHETHER IN AN ACTION OF CONTRACT, NEGLIGENCE OR OTHER
-   TORTIOUS ACTION, ARISING OUT OF OR IN CONNECTION WITH THE USE OR PERFORMANCE
-   OF THIS SOFTWARE.
-
-   -----------------------------------------------------------------------------
-
-   To release a closed-source product which uses other parts of JUCE not
-   licensed under the ISC terms, commercial licenses are available: visit
-   www.juce.com for more information.
-
-  ==============================================================================
-*/
-
-
-/**
-    Represents an individual BLOCKS device.
-*/
-class Block   : public juce::ReferenceCountedObject
-{
-public:
-    //==============================================================================
-    /** Destructor. */
-    virtual ~Block();
-
-    /** The different block types.
-
-        @see Block::getType()
-    */
-    enum Type
-    {
-        unknown = 0,
-        lightPadBlock,
-        liveBlock,
-        loopBlock,
-<<<<<<< HEAD
-        developerControlBlock
-=======
-        developerControlBlock,
-        seaboardBlock // on-screen seaboard view
->>>>>>> 03b0df12
-    };
-
-    /** The Block class is reference-counted, so always use a Block::Ptr when
-        you are keeping references to them.
-    */
-    using Ptr = juce::ReferenceCountedObjectPtr<Block>;
-
-    /** The Block class is reference-counted, so Block::Array is useful when
-        you are storing lists of them.
-    */
-    using Array = juce::ReferenceCountedArray<Block>;
-
-    /** The Block's serial number. */
-    const juce::String serialNumber;
-
-    using UID = uint64;
-
-    /** This Block's UID.
-
-        This will be globally unique, and remains constant for a particular device.
-    */
-    const UID uid;
-
-    //==============================================================================
-    /** Returns the type of this device.
-
-        @see Block::Type
-    */
-    virtual Type getType() const = 0;
-
-    /** Returns a human-readable description of this device type. */
-    virtual juce::String getDeviceDescription() const = 0;
-
-    /** Returns the battery level in the range 0.0 to 1.0. */
-    virtual float getBatteryLevel() const = 0;
-
-    /** Returns true if the battery is charging. */
-    virtual bool isBatteryCharging() const = 0;
-
-    //==============================================================================
-    /** Returns true if this block is connected and active. */
-    virtual bool isConnected() const = 0;
-
-    /** Returns true if this block is directly connected to the application,
-        as opposed to only being connected to a different block via a connection port.
-
-        @see ConnectionPort
-    */
-    virtual bool isMasterBlock() const = 0;
-
-    //==============================================================================
-    /** Returns the width of the device in logical device units. */
-    virtual int getWidth() const = 0;
-<<<<<<< HEAD
-
-    /** Returns the height of the device in logical device units. */
-    virtual int getHeight() const = 0;
-
-    /** Returns true if the device is a physical hardware block (i.e. not a virtual block). */
-    virtual bool isHardwareBlock() const = 0;
-
-=======
-
-    /** Returns the height of the device in logical device units. */
-    virtual int getHeight() const = 0;
-
-    /** Returns true if the device is a physical hardware block (i.e. not a virtual block). */
-    virtual bool isHardwareBlock() const = 0;
-
->>>>>>> 03b0df12
-    /** Returns the length of one logical device unit as physical millimeters. */
-    virtual float getMillimetersPerUnit() const = 0;
-
-    //==============================================================================
-    /** If this block has a grid of LEDs, this will return an object to control it.
-        Note that the pointer that is returned belongs to this object, and the caller must
-        neither delete it or use it after the lifetime of this Block object has finished.
-        If there are no LEDs, then this method will return nullptr.
-    */
-    virtual LEDGrid* getLEDGrid() const = 0;
-
-    /** If this block has a row of LEDs, this will return an object to control it.
-        Note that the pointer that is returned belongs to this object, and the caller must
-        neither delete it or use it after the lifetime of this Block object has finished.
-        If there are no LEDs, then this method will return nullptr.
-    */
-    virtual LEDRow* getLEDRow() const = 0;
-
-    /** If this block has any status LEDs, this will return an array of objects to control them.
-        Note that the objects in the array belong to this Block object, and the caller must
-        neither delete them or use them after the lifetime of this Block object has finished.
-    */
-    virtual juce::Array<StatusLight*> getStatusLights() const = 0;
-
-    /** If this block has a pressure-sensitive surface, this will return an object to
-        access its data.
-        Note that the pointer returned does is owned by this object, and the caller must
-        neither delete it or use it after the lifetime of this Block object has finished.
-        If the device is not touch-sensitive, then this method will return nullptr.
-    */
-    virtual TouchSurface* getTouchSurface() const = 0;
-
-    /** If this block has any control buttons, this will return an array of objects to control them.
-        Note that the objects in the array belong to this Block object, and the caller must
-        neither delete them or use them after the lifetime of this Block object has finished.
-    */
-    virtual juce::Array<ControlButton*> getButtons() const = 0;
-
-    //==============================================================================
-    /** This returns true if the block supports generating graphics by drawing into a JUCE
-        Graphics context. This should only be true for virtual on-screen blocks; hardware
-        blocks will instead use the LED Grid for visuals.
-    */
-    virtual bool supportsGraphics() const = 0;
-
-    //==============================================================================
-    /** These are the edge-connectors that a device may have. */
-    struct ConnectionPort
-    {
-        enum class DeviceEdge
-        {
-            north,
-            south,
-            east,
-            west
-        };
-
-        /** The side of the device on which this port is located. */
-        DeviceEdge edge;
-
-        /** The index of this port along the device edge.
-            For north and south edges, index 0 is the left-most port.
-            For east and west edges, index 0 is the top-most port.
-        */
-        int index;
-
-        bool operator== (const ConnectionPort&) const noexcept;
-        bool operator!= (const ConnectionPort&) const noexcept;
-    };
-
-    /** Returns a list of the connectors that this device has. */
-    virtual juce::Array<ConnectionPort> getPorts() const = 0;
-
-    //==============================================================================
-    /** Interface for objects listening to input data port. */
-    struct DataInputPortListener
-    {
-        virtual ~DataInputPortListener() {}
-
-        /** Called whenever a message from a block is received. */
-        virtual void handleIncomingDataPortMessage (Block& source, const void* messageData, size_t messageSize) = 0;
-    };
-
-    /** Adds a new listener of data input port. */
-    virtual void addDataInputPortListener (DataInputPortListener*);
-
-    /** Removes a listener of data input port. */
-    virtual void removeDataInputPortListener (DataInputPortListener*);
-
-    /** Sends a message to the block. */
-    virtual void sendMessage (const void* messageData, size_t messageSize) = 0;
-
-    //==============================================================================
-    /** This type is used for timestamping events. It represents a number of milliseconds since the block
-        device was booted.
-    */
-    using Timestamp = uint32;
-
-protected:
-    //==============================================================================
-    Block (const juce::String& serialNumberToUse);
-
-    juce::ListenerList<DataInputPortListener> dataInputPortListeners;
-
-private:
-    //==============================================================================
-    JUCE_DECLARE_NON_COPYABLE_WITH_LEAK_DETECTOR (Block)
-};
+/*
+  ==============================================================================
+
+   This file is part of the JUCE library.
+   Copyright (c) 2016 - ROLI Ltd.
+
+   Permission is granted to use this software under the terms of the ISC license
+   http://www.isc.org/downloads/software-support-policy/isc-license/
+
+   Permission to use, copy, modify, and/or distribute this software for any
+   purpose with or without fee is hereby granted, provided that the above
+   copyright notice and this permission notice appear in all copies.
+
+   THE SOFTWARE IS PROVIDED "AS IS" AND ISC DISCLAIMS ALL WARRANTIES WITH REGARD
+   TO THIS SOFTWARE INCLUDING ALL IMPLIED WARRANTIES OF MERCHANTABILITY AND
+   FITNESS. IN NO EVENT SHALL ISC BE LIABLE FOR ANY SPECIAL, DIRECT, INDIRECT,
+   OR CONSEQUENTIAL DAMAGES OR ANY DAMAGES WHATSOEVER RESULTING FROM LOSS OF
+   USE, DATA OR PROFITS, WHETHER IN AN ACTION OF CONTRACT, NEGLIGENCE OR OTHER
+   TORTIOUS ACTION, ARISING OUT OF OR IN CONNECTION WITH THE USE OR PERFORMANCE
+   OF THIS SOFTWARE.
+
+   -----------------------------------------------------------------------------
+
+   To release a closed-source product which uses other parts of JUCE not
+   licensed under the ISC terms, commercial licenses are available: visit
+   www.juce.com for more information.
+
+  ==============================================================================
+*/
+
+
+/**
+    Represents an individual BLOCKS device.
+*/
+class Block   : public juce::ReferenceCountedObject
+{
+public:
+    //==============================================================================
+    /** Destructor. */
+    virtual ~Block();
+
+    /** The different block types.
+
+        @see Block::getType()
+    */
+    enum Type
+    {
+        unknown = 0,
+        lightPadBlock,
+        liveBlock,
+        loopBlock,
+        developerControlBlock,
+        seaboardBlock // on-screen seaboard view
+    };
+
+    /** The Block class is reference-counted, so always use a Block::Ptr when
+        you are keeping references to them.
+    */
+    using Ptr = juce::ReferenceCountedObjectPtr<Block>;
+
+    /** The Block class is reference-counted, so Block::Array is useful when
+        you are storing lists of them.
+    */
+    using Array = juce::ReferenceCountedArray<Block>;
+
+    /** The Block's serial number. */
+    const juce::String serialNumber;
+
+    using UID = uint64;
+
+    /** This Block's UID.
+
+        This will be globally unique, and remains constant for a particular device.
+    */
+    const UID uid;
+
+    //==============================================================================
+    /** Returns the type of this device.
+
+        @see Block::Type
+    */
+    virtual Type getType() const = 0;
+
+    /** Returns a human-readable description of this device type. */
+    virtual juce::String getDeviceDescription() const = 0;
+
+    /** Returns the battery level in the range 0.0 to 1.0. */
+    virtual float getBatteryLevel() const = 0;
+
+    /** Returns true if the battery is charging. */
+    virtual bool isBatteryCharging() const = 0;
+
+    //==============================================================================
+    /** Returns true if this block is connected and active. */
+    virtual bool isConnected() const = 0;
+
+    /** Returns true if this block is directly connected to the application,
+        as opposed to only being connected to a different block via a connection port.
+
+        @see ConnectionPort
+    */
+    virtual bool isMasterBlock() const = 0;
+
+    //==============================================================================
+    /** Returns the width of the device in logical device units. */
+    virtual int getWidth() const = 0;
+
+    /** Returns the height of the device in logical device units. */
+    virtual int getHeight() const = 0;
+
+    /** Returns true if the device is a physical hardware block (i.e. not a virtual block). */
+    virtual bool isHardwareBlock() const = 0;
+
+    /** Returns the length of one logical device unit as physical millimeters. */
+    virtual float getMillimetersPerUnit() const = 0;
+
+    //==============================================================================
+    /** If this block has a grid of LEDs, this will return an object to control it.
+        Note that the pointer that is returned belongs to this object, and the caller must
+        neither delete it or use it after the lifetime of this Block object has finished.
+        If there are no LEDs, then this method will return nullptr.
+    */
+    virtual LEDGrid* getLEDGrid() const = 0;
+
+    /** If this block has a row of LEDs, this will return an object to control it.
+        Note that the pointer that is returned belongs to this object, and the caller must
+        neither delete it or use it after the lifetime of this Block object has finished.
+        If there are no LEDs, then this method will return nullptr.
+    */
+    virtual LEDRow* getLEDRow() const = 0;
+
+    /** If this block has any status LEDs, this will return an array of objects to control them.
+        Note that the objects in the array belong to this Block object, and the caller must
+        neither delete them or use them after the lifetime of this Block object has finished.
+    */
+    virtual juce::Array<StatusLight*> getStatusLights() const = 0;
+
+    /** If this block has a pressure-sensitive surface, this will return an object to
+        access its data.
+        Note that the pointer returned does is owned by this object, and the caller must
+        neither delete it or use it after the lifetime of this Block object has finished.
+        If the device is not touch-sensitive, then this method will return nullptr.
+    */
+    virtual TouchSurface* getTouchSurface() const = 0;
+
+    /** If this block has any control buttons, this will return an array of objects to control them.
+        Note that the objects in the array belong to this Block object, and the caller must
+        neither delete them or use them after the lifetime of this Block object has finished.
+    */
+    virtual juce::Array<ControlButton*> getButtons() const = 0;
+
+    //==============================================================================
+    /** This returns true if the block supports generating graphics by drawing into a JUCE
+        Graphics context. This should only be true for virtual on-screen blocks; hardware
+        blocks will instead use the LED Grid for visuals.
+    */
+    virtual bool supportsGraphics() const = 0;
+
+    //==============================================================================
+    /** These are the edge-connectors that a device may have. */
+    struct ConnectionPort
+    {
+        enum class DeviceEdge
+        {
+            north,
+            south,
+            east,
+            west
+        };
+
+        /** The side of the device on which this port is located. */
+        DeviceEdge edge;
+
+        /** The index of this port along the device edge.
+            For north and south edges, index 0 is the left-most port.
+            For east and west edges, index 0 is the top-most port.
+        */
+        int index;
+
+        bool operator== (const ConnectionPort&) const noexcept;
+        bool operator!= (const ConnectionPort&) const noexcept;
+    };
+
+    /** Returns a list of the connectors that this device has. */
+    virtual juce::Array<ConnectionPort> getPorts() const = 0;
+
+    //==============================================================================
+    /** Interface for objects listening to input data port. */
+    struct DataInputPortListener
+    {
+        virtual ~DataInputPortListener() {}
+
+        /** Called whenever a message from a block is received. */
+        virtual void handleIncomingDataPortMessage (Block& source, const void* messageData, size_t messageSize) = 0;
+    };
+
+    /** Adds a new listener of data input port. */
+    virtual void addDataInputPortListener (DataInputPortListener*);
+
+    /** Removes a listener of data input port. */
+    virtual void removeDataInputPortListener (DataInputPortListener*);
+
+    /** Sends a message to the block. */
+    virtual void sendMessage (const void* messageData, size_t messageSize) = 0;
+
+    //==============================================================================
+    /** This type is used for timestamping events. It represents a number of milliseconds since the block
+        device was booted.
+    */
+    using Timestamp = uint32;
+
+protected:
+    //==============================================================================
+    Block (const juce::String& serialNumberToUse);
+
+    juce::ListenerList<DataInputPortListener> dataInputPortListeners;
+
+private:
+    //==============================================================================
+    JUCE_DECLARE_NON_COPYABLE_WITH_LEAK_DETECTOR (Block)
+};